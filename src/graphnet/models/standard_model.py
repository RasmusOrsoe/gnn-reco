"""Standard model class(es)."""
from collections import OrderedDict
from typing import Any, Dict, List, Optional, Union, Type

import numpy as np
import torch
from pytorch_lightning import Callback, Trainer
from pytorch_lightning.callbacks import EarlyStopping, ModelCheckpoint
from torch import Tensor
from torch.nn import ModuleList
from torch.optim import Adam
from torch.utils.data import DataLoader, SequentialSampler
from torch_geometric.data import Data
import pandas as pd
from pytorch_lightning.loggers import Logger as LightningLogger

from graphnet.training.callbacks import ProgressBar
from graphnet.models.graphs import GraphDefinition
from graphnet.models.gnn.gnn import GNN
from graphnet.models.model import Model
from graphnet.models.task import StandardLearnedTask


class StandardModel(Model):
    """Main class for standard models in graphnet.

    This class chains together the different elements of a complete GNN- based
    model (detector read-in, GNN backbone, and task-specific read-outs).
    """

    def __init__(
        self,
        *,
        graph_definition: GraphDefinition,
        backbone: GNN = None,
        gnn: Optional[GNN] = None,
        tasks: Union[StandardLearnedTask, List[StandardLearnedTask]],
        optimizer_class: Type[torch.optim.Optimizer] = Adam,
        optimizer_kwargs: Optional[Dict] = None,
        scheduler_class: Optional[type] = None,
        scheduler_kwargs: Optional[Dict] = None,
        scheduler_config: Optional[Dict] = None,
    ) -> None:
        """Construct `StandardModel`."""
        # Base class constructor
        super().__init__(name=__name__, class_name=self.__class__.__name__)

        # Check(s)
        if isinstance(tasks, StandardLearnedTask):
            tasks = [tasks]
        assert isinstance(tasks, (list, tuple))
        assert all(isinstance(task, StandardLearnedTask) for task in tasks)
        assert isinstance(graph_definition, GraphDefinition)

        # deprecation warnings
        if (backbone is None) & (gnn is not None):
            backbone = gnn
            # Code continues after warning
            self.warning(
                """DeprecationWarning: Argument `gnn` will be deprecated in GraphNeT 2.0. Please use `backbone` instead."""
            )
        elif (backbone is None) & (gnn is None):
            # Code stops
            raise TypeError(
                "__init__() missing 1 required keyword-only argument: 'backbone'"
            )
        assert isinstance(backbone, GNN)

        # Member variable(s)
        self._graph_definition = graph_definition
        self.backbone = backbone
        self._tasks = ModuleList(tasks)
        self._optimizer_class = optimizer_class
        self._optimizer_kwargs = optimizer_kwargs or dict()
        self._scheduler_class = scheduler_class
        self._scheduler_kwargs = scheduler_kwargs or dict()
        self._scheduler_config = scheduler_config or dict()

        # set dtype of GNN from graph_definition
        self.backbone.type(self._graph_definition._dtype)

    @staticmethod
    def _construct_trainer(
        max_epochs: int = 10,
        gpus: Optional[Union[List[int], int]] = None,
        callbacks: Optional[List[Callback]] = None,
        logger: Optional[LightningLogger] = None,
        log_every_n_steps: int = 1,
        gradient_clip_val: Optional[float] = None,
        distribution_strategy: Optional[str] = "ddp",
        **trainer_kwargs: Any,
    ) -> Trainer:
        if gpus:
            accelerator = "gpu"
            devices = gpus
        else:
            accelerator = "cpu"
            devices = 1

        trainer = Trainer(
            accelerator=accelerator,
            devices=devices,
            max_epochs=max_epochs,
            callbacks=callbacks,
            log_every_n_steps=log_every_n_steps,
            logger=logger,
            gradient_clip_val=gradient_clip_val,
            strategy=distribution_strategy,
            **trainer_kwargs,
        )

        return trainer

    def fit(
        self,
        train_dataloader: DataLoader,
        val_dataloader: Optional[DataLoader] = None,
        *,
        max_epochs: int = 10,
        early_stopping_patience: int = 5,
        gpus: Optional[Union[List[int], int]] = None,
        callbacks: Optional[List[Callback]] = None,
        ckpt_path: Optional[str] = None,
        logger: Optional[LightningLogger] = None,
        log_every_n_steps: int = 1,
        gradient_clip_val: Optional[float] = None,
        distribution_strategy: Optional[str] = "ddp",
        **trainer_kwargs: Any,
    ) -> None:
        """Fit `StandardModel` using `pytorch_lightning.Trainer`."""
        # Checks
        if callbacks is None:
            # We create the bare-minimum callbacks for you.
            callbacks = self._create_default_callbacks(
                val_dataloader=val_dataloader,
                early_stopping_patience=early_stopping_patience,
            )
            self.debug("No Callbacks specified. Default callbacks added.")
        else:
            # You are on your own!
            self.debug("Initializing training with user-provided callbacks.")
            pass
        self._print_callbacks(callbacks)
        has_early_stopping = self._contains_callback(callbacks, EarlyStopping)
        has_model_checkpoint = self._contains_callback(
            callbacks, ModelCheckpoint
        )

        if (has_early_stopping) & (has_model_checkpoint is False):
            self.warning(
                """No ModelCheckpoint found in callbacks. Best-fit model will not automatically be loaded after training!"""
            )

        self.train(mode=True)
        trainer = self._construct_trainer(
            max_epochs=max_epochs,
            gpus=gpus,
            callbacks=callbacks,
            logger=logger,
            log_every_n_steps=log_every_n_steps,
            gradient_clip_val=gradient_clip_val,
            distribution_strategy=distribution_strategy,
            **trainer_kwargs,
        )

        try:
            trainer.fit(
                self, train_dataloader, val_dataloader, ckpt_path=ckpt_path
            )
        except KeyboardInterrupt:
            self.warning("[ctrl+c] Exiting gracefully.")
            pass

        # Load weights from best-fit model after training if possible
        if has_early_stopping & has_model_checkpoint:
            for callback in callbacks:
                if isinstance(callback, ModelCheckpoint):
                    checkpoint_callback = callback
            self.load_state_dict(
                torch.load(checkpoint_callback.best_model_path)["state_dict"]
            )
            self.info("Best-fit weights from EarlyStopping loaded.")

    def _print_callbacks(self, callbacks: List[Callback]) -> None:
        callback_names = []
        for cbck in callbacks:
            callback_names.append(cbck.__class__.__name__)
        self.info(
            f"Training initiated with callbacks: {', '.join(callback_names)}"
        )

    def _contains_callback(
        self, callbacks: List[Callback], callback: Callback
    ) -> bool:
        """Check if `callback` is in `callbacks`."""
        for cbck in callbacks:
            if isinstance(cbck, callback):
                return True
        return False

    @property
    def target_labels(self) -> List[str]:
        """Return target label."""
        return [label for task in self._tasks for label in task._target_labels]

    @property
    def prediction_labels(self) -> List[str]:
        """Return prediction labels."""
        return [
            label for task in self._tasks for label in task._prediction_labels
        ]

    def configure_optimizers(self) -> Dict[str, Any]:
        """Configure the model's optimizer(s)."""
        optimizer = self._optimizer_class(
            self.parameters(), **self._optimizer_kwargs
        )
        config = {
            "optimizer": optimizer,
        }
        if self._scheduler_class is not None:
            scheduler = self._scheduler_class(
                optimizer, **self._scheduler_kwargs
            )
            config.update(
                {
                    "lr_scheduler": {
                        "scheduler": scheduler,
                        **self._scheduler_config,
                    },
                }
            )
        return config

    def forward(
        self, data: Union[Data, List[Data]]
    ) -> List[Union[Tensor, Data]]:
        """Forward pass, chaining model components."""
        if isinstance(data, Data):
            data = [data]
        x_list = []
        for d in data:
            x = self.backbone(d)
            x_list.append(x)
        x = torch.cat(x_list, dim=0)

        preds = [task(x) for task in self._tasks]
        return preds

    def shared_step(self, batch: List[Data], batch_idx: int) -> Tensor:
        """Perform shared step.

        Applies the forward pass and the following loss calculation, shared
        between the training and validation step.
        """
        preds = self(batch)
        loss = self.compute_loss(preds, batch)
        return loss

    def training_step(
        self, train_batch: Union[Data, List[Data]], batch_idx: int
    ) -> Tensor:
        """Perform training step."""
        if isinstance(train_batch, Data):
            train_batch = [train_batch]
        loss = self.shared_step(train_batch, batch_idx)
        self.log(
            "train_loss",
            loss,
            batch_size=self._get_batch_size(train_batch),
            prog_bar=True,
            on_epoch=True,
            on_step=False,
            sync_dist=True,
        )
<<<<<<< HEAD
        current_lr = self.trainer.optimizers[0].param_groups[0]["lr"]
        self.log("lr", current_lr, prog_bar=True, on_step=True)
=======
>>>>>>> b686dd72
        return loss

    def validation_step(
        self, val_batch: Union[Data, List[Data]], batch_idx: int
    ) -> Tensor:
        """Perform validation step."""
        if isinstance(val_batch, Data):
            val_batch = [val_batch]
        loss = self.shared_step(val_batch, batch_idx)
        self.log(
            "val_loss",
            loss,
            batch_size=self._get_batch_size(val_batch),
            prog_bar=True,
            on_epoch=True,
            on_step=False,
            sync_dist=True,
        )
        return loss

    def compute_loss(
        self, preds: Tensor, data: List[Data], verbose: bool = False
    ) -> Tensor:
        """Compute and sum losses across tasks."""
        data_merged = {}
        target_labels_merged = list(set(self.target_labels))
        for label in target_labels_merged:
            data_merged[label] = torch.cat([d[label] for d in data], dim=0)
        for task in self._tasks:
            if task._loss_weight is not None:
                data_merged[task._loss_weight] = torch.cat(
                    [d[task._loss_weight] for d in data], dim=0
                )

        losses = [
            task.compute_loss(pred, data_merged)
            for task, pred in zip(self._tasks, preds)
        ]
        if verbose:
            self.info(f"{losses}")
        assert all(
            loss.dim() == 0 for loss in losses
        ), "Please reduce loss for each task separately"
        return torch.sum(torch.stack(losses))

    def inference(self) -> None:
        """Activate inference mode."""
        for task in self._tasks:
            task.inference()

    def train(self, mode: bool = True) -> "Model":
        """Deactivate inference mode."""
        super().train(mode)
        if mode:
            for task in self._tasks:
                task.train_eval()
        return self

    def predict(
        self,
        dataloader: DataLoader,
        gpus: Optional[Union[List[int], int]] = None,
        distribution_strategy: Optional[str] = "auto",
    ) -> List[Tensor]:
        """Return predictions for `dataloader`."""
        self.inference()
        self.train(mode=False)

        callbacks = self._create_default_callbacks(
            val_dataloader=None,
        )

        inference_trainer = self._construct_trainer(
            gpus=gpus,
            distribution_strategy=distribution_strategy,
            callbacks=callbacks,
        )

        predictions_list = inference_trainer.predict(self, dataloader)
        assert len(predictions_list), "Got no predictions"

        nb_outputs = len(predictions_list[0])
        predictions: List[Tensor] = [
            torch.cat([preds[ix] for preds in predictions_list], dim=0)
            for ix in range(nb_outputs)
        ]
        return predictions

    def predict_as_dataframe(
        self,
        dataloader: DataLoader,
        prediction_columns: Optional[List[str]] = None,
        *,
        additional_attributes: Optional[List[str]] = None,
        gpus: Optional[Union[List[int], int]] = None,
        distribution_strategy: Optional[str] = "auto",
    ) -> pd.DataFrame:
        """Return predictions for `dataloader` as a DataFrame.

        Include `additional_attributes` as additional columns in the output
        DataFrame.
        """
        if prediction_columns is None:
            prediction_columns = self.prediction_labels

        if additional_attributes is None:
            additional_attributes = []
        assert isinstance(additional_attributes, list)

        if (
            not isinstance(dataloader.sampler, SequentialSampler)
            and additional_attributes
        ):
            print(dataloader.sampler)
            raise UserWarning(
                "DataLoader has a `sampler` that is not `SequentialSampler`, "
                "indicating that shuffling is enabled. Using "
                "`predict_as_dataframe` with `additional_attributes` assumes "
                "that the sequence of batches in `dataloader` are "
                "deterministic. Either call this method a `dataloader` which "
                "doesn't resample batches; or do not request "
                "`additional_attributes`."
            )
        self.info(f"Column names for predictions are: \n {prediction_columns}")
        predictions_torch = self.predict(
            dataloader=dataloader,
            gpus=gpus,
            distribution_strategy=distribution_strategy,
        )
        predictions = (
            torch.cat(predictions_torch, dim=1).detach().cpu().numpy()
        )
        assert len(prediction_columns) == predictions.shape[1], (
            f"Number of provided column names ({len(prediction_columns)}) and "
            f"number of output columns ({predictions.shape[1]}) don't match."
        )

        # Get additional attributes
        attributes: Dict[str, List[np.ndarray]] = OrderedDict(
            [(attr, []) for attr in additional_attributes]
        )
        for batch in dataloader:
            for attr in attributes:
                attribute = batch[attr]
                if isinstance(attribute, torch.Tensor):
                    attribute = attribute.detach().cpu().numpy()

                # Check if node level predictions
                # If true, additional attributes are repeated
                # to make dimensions fit
                if len(predictions) != len(dataloader.dataset):
                    if len(attribute) < np.sum(
                        batch.n_pulses.detach().cpu().numpy()
                    ):
                        attribute = np.repeat(
                            attribute, batch.n_pulses.detach().cpu().numpy()
                        )
                        try:
                            assert len(attribute) == len(batch.x)
                        except AssertionError:
                            self.warning_once(
                                "Could not automatically adjust length"
                                f"of additional attribute {attr} to match length of"
                                f"predictions. Make sure {attr} is a graph-level or"
                                "node-level attribute. Attribute skipped."
                            )
                            pass
                attributes[attr].extend(attribute)

        data = np.concatenate(
            [predictions]
            + [
                np.asarray(values)[:, np.newaxis]
                for values in attributes.values()
            ],
            axis=1,
        )

        results = pd.DataFrame(
            data, columns=prediction_columns + additional_attributes
        )
        return results

    def _create_default_callbacks(
        self,
        val_dataloader: DataLoader,
        early_stopping_patience: Optional[int] = None,
    ) -> List:
        """Create default callbacks.

        Used in cases where no callbacks are specified by the user in .fit
        """
        callbacks = [ProgressBar()]
        if val_dataloader is not None:
            assert early_stopping_patience is not None
            # Add Early Stopping
            callbacks.append(
                EarlyStopping(
                    monitor="val_loss",
                    patience=early_stopping_patience,
                )
            )
            # Add Model Check Point
            callbacks.append(
                ModelCheckpoint(
                    save_top_k=1,
                    monitor="val_loss",
                    mode="min",
                    filename=f"{self.backbone.__class__.__name__}"
                    + "-{epoch}-{val_loss:.2f}-{train_loss:.2f}",
                )
            )
            self.info(
                f"EarlyStopping has been added with a patience of {early_stopping_patience}."
            )
        return callbacks

    def _add_early_stopping(
        self, val_dataloader: DataLoader, callbacks: List
    ) -> List:
        if val_dataloader is None:
            return callbacks
        has_early_stopping = False
        assert isinstance(callbacks, list)
        for callback in callbacks:
            if isinstance(callback, EarlyStopping):
                has_early_stopping = True

        if not has_early_stopping:
            callbacks.append(
                EarlyStopping(
                    monitor="val_loss",
                    patience=5,
                )
            )
            self.warning_once(
                "Got validation dataloader but no EarlyStopping callback. An "
                "EarlyStopping callback has been added automatically with "
                "patience=5 and monitor = 'val_loss'."
            )
        return callbacks<|MERGE_RESOLUTION|>--- conflicted
+++ resolved
@@ -273,11 +273,9 @@
             on_step=False,
             sync_dist=True,
         )
-<<<<<<< HEAD
+
         current_lr = self.trainer.optimizers[0].param_groups[0]["lr"]
         self.log("lr", current_lr, prog_bar=True, on_step=True)
-=======
->>>>>>> b686dd72
         return loss
 
     def validation_step(
