--- conflicted
+++ resolved
@@ -285,9 +285,9 @@
             return
         else:
             # Download, unzip and delete zipped file
-<<<<<<< HEAD
+
             os.makedirs(self.dataset_dir, exist_ok=True)
-=======
+
             os.makedirs(self.dataset_dir)
             _, file_name = os.path.split(file_hash)
             extension = ".tar.gz" if ".tar.gz" not in file_name else ""
@@ -295,7 +295,7 @@
                 self.dataset_dir,
                 file_name + extension,
             )
->>>>>>> 31b99c53
+
             os.system(f"wget -O {file_path} {self._mirror}/{file_hash}")
             print("Unzipping file, this might take a while..")
             if self._backend == "parquet":
