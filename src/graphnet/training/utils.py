--- conflicted
+++ resolved
@@ -36,14 +36,10 @@
     truth_table: str = "truth",
     node_truth_table: Optional[str] = None,
     string_selection: List[int] = None,
-<<<<<<< HEAD
     loss_weight_table: Optional[str] = None,
     loss_weight_column: Optional[str] = None,
-=======
-    loss_weight_table: str = None,
-    loss_weight_column: str = None,
-    truth_table: str = "truth",
->>>>>>> c3a99bcf
+    truth_table: str = "truth",
+
 ) -> DataLoader:
     """Construct `DataLoader` instance."""
     # Check(s)
@@ -100,21 +96,13 @@
     test_size: float = 0.33,
     num_workers: int = 10,
     persistent_workers: bool = True,
-<<<<<<< HEAD
     node_truth: Optional[str] = None,
     truth_table: str = "truth",
     node_truth_table: Optional[str] = None,
     string_selection: Optional[List[int]] = None,
     loss_weight_column: Optional[str] = None,
     loss_weight_table: Optional[str] = None,
-=======
-    node_truth: str = None,
-    node_truth_table: str = None,
-    string_selection: List[int] = None,
-    loss_weight_column: str = None,
-    loss_weight_table: str = None,
-    truth_table: str = "truth",
->>>>>>> c3a99bcf
+    truth_table: str = "truth",
 ) -> Tuple[DataLoader, DataLoader]:
     """Construct train and test `DataLoader` instances."""
     # Reproducibility
