import pandas as pd
import torch
from tqdm import tqdm

from gnn_reco.models.training.callbacks import EarlyStopping
from gnn_reco.models.training.utils import make_train_validation_dataloader


class Trainer(object):
    def __init__(self, training_dataloader, validation_dataloader, optimizer, n_epochs, scheduler = None, patience = 10, early_stopping = True, export_loss = False):
        self.training_dataloader = training_dataloader
        self.validation_dataloader = validation_dataloader
        if early_stopping:
            self._early_stopping_method = EarlyStopping(patience = patience)
        self.optimizer = optimizer
        self.scheduler = scheduler
        self.n_epochs = n_epochs
<<<<<<< HEAD
        self.export_loss = export_loss
        self.validation_loss = []
        self.training_loss = []
        
=======

>>>>>>> 4a6c1286
    def __call__(self, model):
        trained_model = self._train(model)
        self._load_best_parameters(model)
        return trained_model

    def _train(self,model):
        for epoch in range(self.n_epochs):
            acc_loss = 0.
            iteration = 1
            model.train()
            pbar = tqdm(self.training_dataloader, unit= 'batches')
            for batch_of_graphs in pbar:
                with torch.enable_grad():
                    self.optimizer.zero_grad()
                    out = model(batch_of_graphs)
                    loss = model.compute_loss(out, batch_of_graphs)
                    loss.backward()
                    self.optimizer.step()
                if self.scheduler != None:
                    self.optimizer.param_groups[0]['lr'] = self.scheduler.get_next_lr().item()
                acc_loss += loss.item()
                if iteration == (len(pbar)):
                    validation_loss = self._validate(model)
                    pbar.set_description('epoch: %s || loss: %s || valid loss : %s'%(epoch, acc_loss/iteration, validation_loss))
                else:
                    pbar.set_description('epoch: %s || loss: %s'%(epoch, acc_loss/iteration))
                iteration +=1
            if self.export_loss:
                self.training_loss.append(acc_loss/iteration)
                self.validation_loss.append(validation_loss)
            if self._early_stopping_method.step(validation_loss,model):
                print('EARLY STOPPING: %s'%epoch)
                break
        return model

    def _validate(self,model):
        acc_loss = 0.
        model.eval()
        for batch_of_graphs in self.validation_dataloader:
            with torch.no_grad():
                out = model(batch_of_graphs)
                loss = model.compute_loss(out, batch_of_graphs)
                acc_loss += loss.item()
        return acc_loss/len(self.validation_dataloader)

    def _load_best_parameters(self,model):
        return model.load_state_dict(self._early_stopping_method.get_best_params())


class MultipleDatabasesTrainer(object):
    def __init__(self, databases, selections, pulsemap, batch_size, features, truth, num_workers,optimizer, n_epochs, loss_func, scheduler = None, patience = 10, early_stopping = True):
        self.databases = databases
        self.selections = selections
        self.pulsemap = pulsemap
        self.batch_size  = batch_size
        self.features = features
        self.truth = truth
        self.num_workers = num_workers
        if early_stopping:
            self._early_stopping_method = EarlyStopping(patience = patience)
        self.optimizer = optimizer
        self.scheduler = scheduler
        self.n_epochs = n_epochs
        self.loss_func = loss_func

        self._setup_dataloaders()

    def __call__(self, model):
        trained_model = self._train(model)
        self._load_best_parameters(model)
        return trained_model

    def _setup_dataloaders(self):
        self.training_dataloaders = []
        self.validation_dataloaders = []
        for i in range(len(self.databases)):
            db = self.databases[i]
            selection = self.selections[i]
            training_dataloader, validation_dataloader = make_train_validation_dataloader(db, selection, self.pulsemap, self.features, self.truth, batch_size=self.batch_size, num_workers=self.num_workers)
            self.training_dataloader.append(training_dataloader)
            self.validation_dataloader.append(validation_dataloader)
        return

    def _count_minibatches(self):
        training_batches = 0
        for i in range(len(self.training_dataloaders)):
            training_batches +=len(self.training_dataloaders[i])
        return training_batches

    def _train(self,model):
        training_batches = self._count_minibatches()
        for epoch in range(self.n_epochs):
            acc_loss = 0.
            iteration = 1
            model.train()
            pbar = tqdm(total = training_batches, unit= 'batches')
            for training_dataloader in self.training_dataloaders:
                for batch_of_graphs in training_dataloader:
                    with torch.enable_grad():
                            self.optimizer.zero_grad()
                            out = model(batch_of_graphs)
                            loss = model.compute_loss(out, batch_of_graphs)
                            loss.backward()
                            self.optimizer.step()
                    if self.scheduler != None:
                        self.optimizer.param_groups[0]['lr'] = self.scheduler.get_next_lr().item()
                    acc_loss += loss.item()
                    iteration +=1
                    pbar.update(iteration)
                    pbar.set_description('epoch: %s || loss: %s'%(epoch, acc_loss/iteration))
            validation_loss = self._validate(model)
            pbar.set_description('epoch: %s || loss: %s || valid loss : %s'%(epoch, acc_loss/iteration, validation_loss))
            if self._early_stopping_method.step(validation_loss,model):
                print('EARLY STOPPING: %s'%epoch)
                break
        return model

    def _validate(self,model):
        acc_loss = 0.
        model.eval()
        iterations = 1
        for validation_dataloader in self.validation_dataloaders:
            for batch_of_graphs in validation_dataloader:
                with torch.no_grad():
                    out = model(batch_of_graphs)
                    loss = model.compute_loss(out, batch_of_graphs)
                    acc_loss += loss.item()
                iterations +=1
        return acc_loss/iterations

    def _load_best_parameters(self,model):
        return model.load_state_dict(self._early_stopping_method.get_best_params())

class Predictor(object):
    def __init__(self, dataloader, target, device, output_column_names, post_processing_method = None):
        self.dataloader = dataloader
        self.target = target
        self.output_column_names = output_column_names
        self.device = device
        self.post_processing_method = post_processing_method

    def __call__(self, model):
        self.model = model
        self.model.eval()
        self.model.predict = True
        if self.post_processing_method == None:
            return self._predict()
        else:
            return self.post_processing_method(self._predict(), self.target)

    def _predict(self):
        assert len(self.model._tasks) == 1
        predictions = []
        event_nos = []
        energies = []
        target = []
        with torch.no_grad():
            for batch_of_graphs in tqdm(self.dataloader, unit = 'batches'):
                batch_of_graphs.to(self.device)
                target.extend(batch_of_graphs[self.target].detach().cpu().numpy())
                predictions.extend(self.model(batch_of_graphs)[0].detach().cpu().numpy())
                event_nos.extend(batch_of_graphs['event_no'].detach().cpu().numpy())
                energies.extend(batch_of_graphs['energy'].detach().cpu().numpy())
        out = pd.DataFrame(data = predictions, columns = self.output_column_names)
        out['event_no'] = event_nos
        out['energy'] = energies
        out[self.target] = target
        return out<|MERGE_RESOLUTION|>--- conflicted
+++ resolved
@@ -15,14 +15,10 @@
         self.optimizer = optimizer
         self.scheduler = scheduler
         self.n_epochs = n_epochs
-<<<<<<< HEAD
         self.export_loss = export_loss
         self.validation_loss = []
         self.training_loss = []
-        
-=======
 
->>>>>>> 4a6c1286
     def __call__(self, model):
         trained_model = self._train(model)
         self._load_best_parameters(model)
